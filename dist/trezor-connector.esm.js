import { AbstractConnector } from '@web3-react/abstract-connector';
import Web3ProviderEngine from 'web3-provider-engine';
import { BaseWalletSubprovider } from '@0x/subproviders/lib/src/subproviders/base_wallet_subprovider';
import { Transaction } from 'ethereumjs-tx';
import CacheSubprovider from 'web3-provider-engine/subproviders/cache.js';
import { RPCSubprovider } from '@0x/subproviders/lib/src/subproviders/rpc_subprovider';

function asyncGeneratorStep(gen, resolve, reject, _next, _throw, key, arg) {
  try {
    var info = gen[key](arg);
    var value = info.value;
  } catch (error) {
    reject(error);
    return;
  }

  if (info.done) {
    resolve(value);
  } else {
    Promise.resolve(value).then(_next, _throw);
  }
}

function _asyncToGenerator(fn) {
  return function () {
    var self = this,
        args = arguments;
    return new Promise(function (resolve, reject) {
      var gen = fn.apply(self, args);

      function _next(value) {
        asyncGeneratorStep(gen, resolve, reject, _next, _throw, "next", value);
      }

      function _throw(err) {
        asyncGeneratorStep(gen, resolve, reject, _next, _throw, "throw", err);
      }

      _next(undefined);
    });
  };
}

function _inheritsLoose(subClass, superClass) {
  subClass.prototype = Object.create(superClass.prototype);
  subClass.prototype.constructor = subClass;

  _setPrototypeOf(subClass, superClass);
}

function _setPrototypeOf(o, p) {
  _setPrototypeOf = Object.setPrototypeOf || function _setPrototypeOf(o, p) {
    o.__proto__ = p;
    return o;
  };

  return _setPrototypeOf(o, p);
}

function createCommonjsModule(fn, module) {
	return module = { exports: {} }, fn(module, module.exports), module.exports;
}

var runtime_1 = createCommonjsModule(function (module) {
/**
 * Copyright (c) 2014-present, Facebook, Inc.
 *
 * This source code is licensed under the MIT license found in the
 * LICENSE file in the root directory of this source tree.
 */

var runtime = (function (exports) {

  var Op = Object.prototype;
  var hasOwn = Op.hasOwnProperty;
  var undefined$1; // More compressible than void 0.
  var $Symbol = typeof Symbol === "function" ? Symbol : {};
  var iteratorSymbol = $Symbol.iterator || "@@iterator";
  var asyncIteratorSymbol = $Symbol.asyncIterator || "@@asyncIterator";
  var toStringTagSymbol = $Symbol.toStringTag || "@@toStringTag";

  function define(obj, key, value) {
    Object.defineProperty(obj, key, {
      value: value,
      enumerable: true,
      configurable: true,
      writable: true
    });
    return obj[key];
  }
  try {
    // IE 8 has a broken Object.defineProperty that only works on DOM objects.
    define({}, "");
  } catch (err) {
    define = function(obj, key, value) {
      return obj[key] = value;
    };
  }

  function wrap(innerFn, outerFn, self, tryLocsList) {
    // If outerFn provided and outerFn.prototype is a Generator, then outerFn.prototype instanceof Generator.
    var protoGenerator = outerFn && outerFn.prototype instanceof Generator ? outerFn : Generator;
    var generator = Object.create(protoGenerator.prototype);
    var context = new Context(tryLocsList || []);

    // The ._invoke method unifies the implementations of the .next,
    // .throw, and .return methods.
    generator._invoke = makeInvokeMethod(innerFn, self, context);

    return generator;
  }
  exports.wrap = wrap;

  // Try/catch helper to minimize deoptimizations. Returns a completion
  // record like context.tryEntries[i].completion. This interface could
  // have been (and was previously) designed to take a closure to be
  // invoked without arguments, but in all the cases we care about we
  // already have an existing method we want to call, so there's no need
  // to create a new function object. We can even get away with assuming
  // the method takes exactly one argument, since that happens to be true
  // in every case, so we don't have to touch the arguments object. The
  // only additional allocation required is the completion record, which
  // has a stable shape and so hopefully should be cheap to allocate.
  function tryCatch(fn, obj, arg) {
    try {
      return { type: "normal", arg: fn.call(obj, arg) };
    } catch (err) {
      return { type: "throw", arg: err };
    }
  }

  var GenStateSuspendedStart = "suspendedStart";
  var GenStateSuspendedYield = "suspendedYield";
  var GenStateExecuting = "executing";
  var GenStateCompleted = "completed";

  // Returning this object from the innerFn has the same effect as
  // breaking out of the dispatch switch statement.
  var ContinueSentinel = {};

  // Dummy constructor functions that we use as the .constructor and
  // .constructor.prototype properties for functions that return Generator
  // objects. For full spec compliance, you may wish to configure your
  // minifier not to mangle the names of these two functions.
  function Generator() {}
  function GeneratorFunction() {}
  function GeneratorFunctionPrototype() {}

  // This is a polyfill for %IteratorPrototype% for environments that
  // don't natively support it.
  var IteratorPrototype = {};
  IteratorPrototype[iteratorSymbol] = function () {
    return this;
  };

  var getProto = Object.getPrototypeOf;
  var NativeIteratorPrototype = getProto && getProto(getProto(values([])));
  if (NativeIteratorPrototype &&
      NativeIteratorPrototype !== Op &&
      hasOwn.call(NativeIteratorPrototype, iteratorSymbol)) {
    // This environment has a native %IteratorPrototype%; use it instead
    // of the polyfill.
    IteratorPrototype = NativeIteratorPrototype;
  }

  var Gp = GeneratorFunctionPrototype.prototype =
    Generator.prototype = Object.create(IteratorPrototype);
  GeneratorFunction.prototype = Gp.constructor = GeneratorFunctionPrototype;
  GeneratorFunctionPrototype.constructor = GeneratorFunction;
  GeneratorFunction.displayName = define(
    GeneratorFunctionPrototype,
    toStringTagSymbol,
    "GeneratorFunction"
  );

  // Helper for defining the .next, .throw, and .return methods of the
  // Iterator interface in terms of a single ._invoke method.
  function defineIteratorMethods(prototype) {
    ["next", "throw", "return"].forEach(function(method) {
      define(prototype, method, function(arg) {
        return this._invoke(method, arg);
      });
    });
  }

  exports.isGeneratorFunction = function(genFun) {
    var ctor = typeof genFun === "function" && genFun.constructor;
    return ctor
      ? ctor === GeneratorFunction ||
        // For the native GeneratorFunction constructor, the best we can
        // do is to check its .name property.
        (ctor.displayName || ctor.name) === "GeneratorFunction"
      : false;
  };

  exports.mark = function(genFun) {
    if (Object.setPrototypeOf) {
      Object.setPrototypeOf(genFun, GeneratorFunctionPrototype);
    } else {
      genFun.__proto__ = GeneratorFunctionPrototype;
      define(genFun, toStringTagSymbol, "GeneratorFunction");
    }
    genFun.prototype = Object.create(Gp);
    return genFun;
  };

  // Within the body of any async function, `await x` is transformed to
  // `yield regeneratorRuntime.awrap(x)`, so that the runtime can test
  // `hasOwn.call(value, "__await")` to determine if the yielded value is
  // meant to be awaited.
  exports.awrap = function(arg) {
    return { __await: arg };
  };

  function AsyncIterator(generator, PromiseImpl) {
    function invoke(method, arg, resolve, reject) {
      var record = tryCatch(generator[method], generator, arg);
      if (record.type === "throw") {
        reject(record.arg);
      } else {
        var result = record.arg;
        var value = result.value;
        if (value &&
            typeof value === "object" &&
            hasOwn.call(value, "__await")) {
          return PromiseImpl.resolve(value.__await).then(function(value) {
            invoke("next", value, resolve, reject);
          }, function(err) {
            invoke("throw", err, resolve, reject);
          });
        }

        return PromiseImpl.resolve(value).then(function(unwrapped) {
          // When a yielded Promise is resolved, its final value becomes
          // the .value of the Promise<{value,done}> result for the
          // current iteration.
          result.value = unwrapped;
          resolve(result);
        }, function(error) {
          // If a rejected Promise was yielded, throw the rejection back
          // into the async generator function so it can be handled there.
          return invoke("throw", error, resolve, reject);
        });
      }
    }

    var previousPromise;

    function enqueue(method, arg) {
      function callInvokeWithMethodAndArg() {
        return new PromiseImpl(function(resolve, reject) {
          invoke(method, arg, resolve, reject);
        });
      }

      return previousPromise =
        // If enqueue has been called before, then we want to wait until
        // all previous Promises have been resolved before calling invoke,
        // so that results are always delivered in the correct order. If
        // enqueue has not been called before, then it is important to
        // call invoke immediately, without waiting on a callback to fire,
        // so that the async generator function has the opportunity to do
        // any necessary setup in a predictable way. This predictability
        // is why the Promise constructor synchronously invokes its
        // executor callback, and why async functions synchronously
        // execute code before the first await. Since we implement simple
        // async functions in terms of async generators, it is especially
        // important to get this right, even though it requires care.
        previousPromise ? previousPromise.then(
          callInvokeWithMethodAndArg,
          // Avoid propagating failures to Promises returned by later
          // invocations of the iterator.
          callInvokeWithMethodAndArg
        ) : callInvokeWithMethodAndArg();
    }

    // Define the unified helper method that is used to implement .next,
    // .throw, and .return (see defineIteratorMethods).
    this._invoke = enqueue;
  }

  defineIteratorMethods(AsyncIterator.prototype);
  AsyncIterator.prototype[asyncIteratorSymbol] = function () {
    return this;
  };
  exports.AsyncIterator = AsyncIterator;

  // Note that simple async functions are implemented on top of
  // AsyncIterator objects; they just return a Promise for the value of
  // the final result produced by the iterator.
  exports.async = function(innerFn, outerFn, self, tryLocsList, PromiseImpl) {
    if (PromiseImpl === void 0) PromiseImpl = Promise;

    var iter = new AsyncIterator(
      wrap(innerFn, outerFn, self, tryLocsList),
      PromiseImpl
    );

    return exports.isGeneratorFunction(outerFn)
      ? iter // If outerFn is a generator, return the full iterator.
      : iter.next().then(function(result) {
          return result.done ? result.value : iter.next();
        });
  };

  function makeInvokeMethod(innerFn, self, context) {
    var state = GenStateSuspendedStart;

    return function invoke(method, arg) {
      if (state === GenStateExecuting) {
        throw new Error("Generator is already running");
      }

      if (state === GenStateCompleted) {
        if (method === "throw") {
          throw arg;
        }

        // Be forgiving, per 25.3.3.3.3 of the spec:
        // https://people.mozilla.org/~jorendorff/es6-draft.html#sec-generatorresume
        return doneResult();
      }

      context.method = method;
      context.arg = arg;

      while (true) {
        var delegate = context.delegate;
        if (delegate) {
          var delegateResult = maybeInvokeDelegate(delegate, context);
          if (delegateResult) {
            if (delegateResult === ContinueSentinel) continue;
            return delegateResult;
          }
        }

        if (context.method === "next") {
          // Setting context._sent for legacy support of Babel's
          // function.sent implementation.
          context.sent = context._sent = context.arg;

        } else if (context.method === "throw") {
          if (state === GenStateSuspendedStart) {
            state = GenStateCompleted;
            throw context.arg;
          }

          context.dispatchException(context.arg);

        } else if (context.method === "return") {
          context.abrupt("return", context.arg);
        }

        state = GenStateExecuting;

        var record = tryCatch(innerFn, self, context);
        if (record.type === "normal") {
          // If an exception is thrown from innerFn, we leave state ===
          // GenStateExecuting and loop back for another invocation.
          state = context.done
            ? GenStateCompleted
            : GenStateSuspendedYield;

          if (record.arg === ContinueSentinel) {
            continue;
          }

          return {
            value: record.arg,
            done: context.done
          };

        } else if (record.type === "throw") {
          state = GenStateCompleted;
          // Dispatch the exception by looping back around to the
          // context.dispatchException(context.arg) call above.
          context.method = "throw";
          context.arg = record.arg;
        }
      }
    };
  }

  // Call delegate.iterator[context.method](context.arg) and handle the
  // result, either by returning a { value, done } result from the
  // delegate iterator, or by modifying context.method and context.arg,
  // setting context.delegate to null, and returning the ContinueSentinel.
  function maybeInvokeDelegate(delegate, context) {
    var method = delegate.iterator[context.method];
    if (method === undefined$1) {
      // A .throw or .return when the delegate iterator has no .throw
      // method always terminates the yield* loop.
      context.delegate = null;

      if (context.method === "throw") {
        // Note: ["return"] must be used for ES3 parsing compatibility.
        if (delegate.iterator["return"]) {
          // If the delegate iterator has a return method, give it a
          // chance to clean up.
          context.method = "return";
          context.arg = undefined$1;
          maybeInvokeDelegate(delegate, context);

          if (context.method === "throw") {
            // If maybeInvokeDelegate(context) changed context.method from
            // "return" to "throw", let that override the TypeError below.
            return ContinueSentinel;
          }
        }

        context.method = "throw";
        context.arg = new TypeError(
          "The iterator does not provide a 'throw' method");
      }

      return ContinueSentinel;
    }

    var record = tryCatch(method, delegate.iterator, context.arg);

    if (record.type === "throw") {
      context.method = "throw";
      context.arg = record.arg;
      context.delegate = null;
      return ContinueSentinel;
    }

    var info = record.arg;

    if (! info) {
      context.method = "throw";
      context.arg = new TypeError("iterator result is not an object");
      context.delegate = null;
      return ContinueSentinel;
    }

    if (info.done) {
      // Assign the result of the finished delegate to the temporary
      // variable specified by delegate.resultName (see delegateYield).
      context[delegate.resultName] = info.value;

      // Resume execution at the desired location (see delegateYield).
      context.next = delegate.nextLoc;

      // If context.method was "throw" but the delegate handled the
      // exception, let the outer generator proceed normally. If
      // context.method was "next", forget context.arg since it has been
      // "consumed" by the delegate iterator. If context.method was
      // "return", allow the original .return call to continue in the
      // outer generator.
      if (context.method !== "return") {
        context.method = "next";
        context.arg = undefined$1;
      }

    } else {
      // Re-yield the result returned by the delegate method.
      return info;
    }

    // The delegate iterator is finished, so forget it and continue with
    // the outer generator.
    context.delegate = null;
    return ContinueSentinel;
  }

  // Define Generator.prototype.{next,throw,return} in terms of the
  // unified ._invoke helper method.
  defineIteratorMethods(Gp);

  define(Gp, toStringTagSymbol, "Generator");

  // A Generator should always return itself as the iterator object when the
  // @@iterator function is called on it. Some browsers' implementations of the
  // iterator prototype chain incorrectly implement this, causing the Generator
  // object to not be returned from this call. This ensures that doesn't happen.
  // See https://github.com/facebook/regenerator/issues/274 for more details.
  Gp[iteratorSymbol] = function() {
    return this;
  };

  Gp.toString = function() {
    return "[object Generator]";
  };

  function pushTryEntry(locs) {
    var entry = { tryLoc: locs[0] };

    if (1 in locs) {
      entry.catchLoc = locs[1];
    }

    if (2 in locs) {
      entry.finallyLoc = locs[2];
      entry.afterLoc = locs[3];
    }

    this.tryEntries.push(entry);
  }

  function resetTryEntry(entry) {
    var record = entry.completion || {};
    record.type = "normal";
    delete record.arg;
    entry.completion = record;
  }

  function Context(tryLocsList) {
    // The root entry object (effectively a try statement without a catch
    // or a finally block) gives us a place to store values thrown from
    // locations where there is no enclosing try statement.
    this.tryEntries = [{ tryLoc: "root" }];
    tryLocsList.forEach(pushTryEntry, this);
    this.reset(true);
  }

  exports.keys = function(object) {
    var keys = [];
    for (var key in object) {
      keys.push(key);
    }
    keys.reverse();

    // Rather than returning an object with a next method, we keep
    // things simple and return the next function itself.
    return function next() {
      while (keys.length) {
        var key = keys.pop();
        if (key in object) {
          next.value = key;
          next.done = false;
          return next;
        }
      }

      // To avoid creating an additional object, we just hang the .value
      // and .done properties off the next function object itself. This
      // also ensures that the minifier will not anonymize the function.
      next.done = true;
      return next;
    };
  };

  function values(iterable) {
    if (iterable) {
      var iteratorMethod = iterable[iteratorSymbol];
      if (iteratorMethod) {
        return iteratorMethod.call(iterable);
      }

      if (typeof iterable.next === "function") {
        return iterable;
      }

      if (!isNaN(iterable.length)) {
        var i = -1, next = function next() {
          while (++i < iterable.length) {
            if (hasOwn.call(iterable, i)) {
              next.value = iterable[i];
              next.done = false;
              return next;
            }
          }

          next.value = undefined$1;
          next.done = true;

          return next;
        };

        return next.next = next;
      }
    }

    // Return an iterator with no values.
    return { next: doneResult };
  }
  exports.values = values;

  function doneResult() {
    return { value: undefined$1, done: true };
  }

  Context.prototype = {
    constructor: Context,

    reset: function(skipTempReset) {
      this.prev = 0;
      this.next = 0;
      // Resetting context._sent for legacy support of Babel's
      // function.sent implementation.
      this.sent = this._sent = undefined$1;
      this.done = false;
      this.delegate = null;

      this.method = "next";
      this.arg = undefined$1;

      this.tryEntries.forEach(resetTryEntry);

      if (!skipTempReset) {
        for (var name in this) {
          // Not sure about the optimal order of these conditions:
          if (name.charAt(0) === "t" &&
              hasOwn.call(this, name) &&
              !isNaN(+name.slice(1))) {
            this[name] = undefined$1;
          }
        }
      }
    },

    stop: function() {
      this.done = true;

      var rootEntry = this.tryEntries[0];
      var rootRecord = rootEntry.completion;
      if (rootRecord.type === "throw") {
        throw rootRecord.arg;
      }

      return this.rval;
    },

    dispatchException: function(exception) {
      if (this.done) {
        throw exception;
      }

      var context = this;
      function handle(loc, caught) {
        record.type = "throw";
        record.arg = exception;
        context.next = loc;

        if (caught) {
          // If the dispatched exception was caught by a catch block,
          // then let that catch block handle the exception normally.
          context.method = "next";
          context.arg = undefined$1;
        }

        return !! caught;
      }

      for (var i = this.tryEntries.length - 1; i >= 0; --i) {
        var entry = this.tryEntries[i];
        var record = entry.completion;

        if (entry.tryLoc === "root") {
          // Exception thrown outside of any try block that could handle
          // it, so set the completion value of the entire function to
          // throw the exception.
          return handle("end");
        }

        if (entry.tryLoc <= this.prev) {
          var hasCatch = hasOwn.call(entry, "catchLoc");
          var hasFinally = hasOwn.call(entry, "finallyLoc");

          if (hasCatch && hasFinally) {
            if (this.prev < entry.catchLoc) {
              return handle(entry.catchLoc, true);
            } else if (this.prev < entry.finallyLoc) {
              return handle(entry.finallyLoc);
            }

          } else if (hasCatch) {
            if (this.prev < entry.catchLoc) {
              return handle(entry.catchLoc, true);
            }

          } else if (hasFinally) {
            if (this.prev < entry.finallyLoc) {
              return handle(entry.finallyLoc);
            }

          } else {
            throw new Error("try statement without catch or finally");
          }
        }
      }
    },

    abrupt: function(type, arg) {
      for (var i = this.tryEntries.length - 1; i >= 0; --i) {
        var entry = this.tryEntries[i];
        if (entry.tryLoc <= this.prev &&
            hasOwn.call(entry, "finallyLoc") &&
            this.prev < entry.finallyLoc) {
          var finallyEntry = entry;
          break;
        }
      }

      if (finallyEntry &&
          (type === "break" ||
           type === "continue") &&
          finallyEntry.tryLoc <= arg &&
          arg <= finallyEntry.finallyLoc) {
        // Ignore the finally entry if control is not jumping to a
        // location outside the try/catch block.
        finallyEntry = null;
      }

      var record = finallyEntry ? finallyEntry.completion : {};
      record.type = type;
      record.arg = arg;

      if (finallyEntry) {
        this.method = "next";
        this.next = finallyEntry.finallyLoc;
        return ContinueSentinel;
      }

      return this.complete(record);
    },

    complete: function(record, afterLoc) {
      if (record.type === "throw") {
        throw record.arg;
      }

      if (record.type === "break" ||
          record.type === "continue") {
        this.next = record.arg;
      } else if (record.type === "return") {
        this.rval = this.arg = record.arg;
        this.method = "return";
        this.next = "end";
      } else if (record.type === "normal" && afterLoc) {
        this.next = afterLoc;
      }

      return ContinueSentinel;
    },

    finish: function(finallyLoc) {
      for (var i = this.tryEntries.length - 1; i >= 0; --i) {
        var entry = this.tryEntries[i];
        if (entry.finallyLoc === finallyLoc) {
          this.complete(entry.completion, entry.afterLoc);
          resetTryEntry(entry);
          return ContinueSentinel;
        }
      }
    },

    "catch": function(tryLoc) {
      for (var i = this.tryEntries.length - 1; i >= 0; --i) {
        var entry = this.tryEntries[i];
        if (entry.tryLoc === tryLoc) {
          var record = entry.completion;
          if (record.type === "throw") {
            var thrown = record.arg;
            resetTryEntry(entry);
          }
          return thrown;
        }
      }

      // The context.catch method must only be called with a location
      // argument that corresponds to a known catch block.
      throw new Error("illegal catch attempt");
    },

    delegateYield: function(iterable, resultName, nextLoc) {
      this.delegate = {
        iterator: values(iterable),
        resultName: resultName,
        nextLoc: nextLoc
      };

      if (this.method === "next") {
        // Deliberately forget the last sent value so that we don't
        // accidentally pass it on to the delegate.
        this.arg = undefined$1;
      }

      return ContinueSentinel;
    }
  };

  // Regardless of whether this script is executing as a CommonJS module
  // or not, return the runtime object so that we can declare the variable
  // regeneratorRuntime in the outer scope, which allows this module to be
  // injected easily by `bin/regenerator --include-runtime script.js`.
  return exports;

}(
  // If this script is executing as a CommonJS module, use module.exports
  // as the regeneratorRuntime namespace. Otherwise create a new empty
  // object. Either way, the resulting object will be used to initialize
  // the regeneratorRuntime variable at the top of this file.
   module.exports 
));

try {
  regeneratorRuntime = runtime;
} catch (accidentalStrictMode) {
  // This module should not be running in strict mode, so the above
  // assignment should always work unless something is misconfigured. Just
  // in case runtime.js accidentally runs in strict mode, we can escape
  // strict mode using a global Function call. This could conceivably fail
  // if a Content Security Policy forbids using Function, but in that case
  // the proper solution is to fix the accidental strict mode problem. If
  // you've misconfigured your bundler to force strict mode and applied a
  // CSP to forbid Function, and you're not willing to fix either of those
  // problems, please detail your unique predicament in a GitHub issue.
  Function("r", "regeneratorRuntime = r")(runtime);
}
});

var PRIVATE_KEY_PATH = "44'/60'/0'/0/0";
var TrezorSubprovider = /*#__PURE__*/function (_BaseWalletSubprovide) {
  _inheritsLoose(TrezorSubprovider, _BaseWalletSubprovide);

  /**
   * Instantiates a TrezorSubprovider. Defaults to private key path set to `44'/60'/0'/0/`.
   * Must be initialized with trezor-connect API module https://github.com/trezor/connect.
   * @param TrezorSubprovider config object containing trezor-connect API
   * @return TrezorSubprovider instance
   */
  function TrezorSubprovider(config) {
    var _this;

    _this = _BaseWalletSubprovide.call(this) || this;
    _this._derivationPath = PRIVATE_KEY_PATH;
    _this._privateKeyPath = "m/" + _this._derivationPath;
    _this._trezorConnectClientApi = config.trezorConnectClientApi;
    _this._networkId = config.networkId;
    return _this;
  }
  /**
   * Retrieve a users Trezor account. This method is automatically called
   * when issuing a `eth_accounts` JSON RPC request via your providerEngine
   * instance.
   * @return An array of accounts
   */


  var _proto = TrezorSubprovider.prototype;

  _proto.getAccountsAsync =
  /*#__PURE__*/
  function () {
    var _getAccountsAsync = /*#__PURE__*/_asyncToGenerator( /*#__PURE__*/runtime_1.mark(function _callee() {
      var response;
      return runtime_1.wrap(function _callee$(_context) {
        while (1) {
          switch (_context.prev = _context.next) {
            case 0:
              _context.next = 2;
              return this._trezorConnectClientApi.ethereumGetAddress({
                path: "m/" + this._derivationPath
              });

            case 2:
              response = _context.sent;

              if (!response.success) {
                _context.next = 6;
                break;
              }

              this._privateKeyPath = response.payload.serializedPath;
              return _context.abrupt("return", [response.payload.address]);

            case 6:
              return _context.abrupt("return", []);

            case 7:
            case "end":
              return _context.stop();
          }
        }
      }, _callee, this);
    }));

    function getAccountsAsync() {
      return _getAccountsAsync.apply(this, arguments);
    }

    return getAccountsAsync;
  }()
  /**
   * Signs a transaction on the Trezor with the account specificed by the `from` field in txParams.
   * If you've added the TrezorSubprovider to your app's provider, you can simply send an `eth_sendTransaction`
   * JSON RPC request, and this method will be called auto-magically. If you are not using this via a ProviderEngine
   * instance, you can call it directly.
   * @param txParams Parameters of the transaction to sign
   * @return Signed transaction hex string
   */
  ;

  _proto.signTransactionAsync =
  /*#__PURE__*/
  function () {
    var _signTransactionAsync = /*#__PURE__*/_asyncToGenerator( /*#__PURE__*/runtime_1.mark(function _callee2(txData) {
      var txPayload, response, payload, tx;
      return runtime_1.wrap(function _callee2$(_context2) {
        while (1) {
          switch (_context2.prev = _context2.next) {
            case 0:
              txPayload = _extends({}, txData, {
                chainId: this._networkId
              });
              _context2.next = 3;
              return this._trezorConnectClientApi.ethereumSignTransaction({
                path: this._privateKeyPath,
                transaction: txPayload
              });

            case 3:
              response = _context2.sent;

              if (!response.success) {
                _context2.next = 16;
                break;
              }

              payload = response.payload;
              tx = new Transaction(txPayload); // Set the EIP155 bits

              tx.raw[6] = Buffer.from([this._networkId]); // v

              tx.raw[7] = Buffer.from([]); // r

              tx.raw[8] = Buffer.from([]); // s
              // slice off leading 0x

              tx.v = Buffer.from(payload.v.slice(2), 'hex');
              tx.r = Buffer.from(payload.r.slice(2), 'hex');
              tx.s = Buffer.from(payload.s.slice(2), 'hex');
              return _context2.abrupt("return", "0x" + tx.serialize().toString("hex"));

            case 16:
              throw new Error(response.payload.error);

            case 17:
            case "end":
              return _context2.stop();
          }
        }
      }, _callee2, this);
    }));

    function signTransactionAsync(_x) {
      return _signTransactionAsync.apply(this, arguments);
    }

    return signTransactionAsync;
  }()
  /**
  * Sign a personal Ethereum signed message. The signing account will be the account
  * associated with the provided address. If you've added the TrezorSubprovider to
  * your app's provider, you can simply send an `eth_sign` or `personal_sign` JSON RPC
  * request, and this method will be called auto-magically.
  * If you are not using this via a ProviderEngine instance, you can call it directly.
  * @param data Hex string message to sign
  * @param address Address of the account to sign with
  * @return Signature hex string (order: rsv)
  */
  ;

  _proto.signPersonalMessageAsync =
  /*#__PURE__*/
  function () {
    var _signPersonalMessageAsync = /*#__PURE__*/_asyncToGenerator( /*#__PURE__*/runtime_1.mark(function _callee3(data, address) {
      var response, payload;
      return runtime_1.wrap(function _callee3$(_context3) {
        while (1) {
          switch (_context3.prev = _context3.next) {
            case 0:
              _context3.next = 2;
              return this._trezorConnectClientApi.ethereumSignMessage({
                path: this._privateKeyPath,
                message: data,
                hex: true
              });

            case 2:
              response = _context3.sent;

              if (!response.success) {
                _context3.next = 10;
                break;
              }

              payload = response.payload;

              if (!(payload.address !== address)) {
                _context3.next = 7;
                break;
              }

              throw new Error("address unknown " + address);

            case 7:
              return _context3.abrupt("return", "0x" + payload.signature);

            case 10:
              throw new Error(response.payload.error);

            case 11:
            case "end":
              return _context3.stop();
          }
        }
      }, _callee3, this);
    }));

    function signPersonalMessageAsync(_x2, _x3) {
      return _signPersonalMessageAsync.apply(this, arguments);
    }

    return signPersonalMessageAsync;
  }()
  /**
   * TODO:: eth_signTypedData is currently not supported on Trezor devices.
   * @param address Address of the account to sign with
   * @param data the typed data object
   * @return Signature hex string (order: rsv)
   */
  // tslint:disable-next-line:prefer-function-over-method
  ;

  _proto.signTypedDataAsync =
  /*#__PURE__*/
  function () {
    var _signTypedDataAsync = /*#__PURE__*/_asyncToGenerator( /*#__PURE__*/runtime_1.mark(function _callee4(address, typedData) {
      return runtime_1.wrap(function _callee4$(_context4) {
        while (1) {
          switch (_context4.prev = _context4.next) {
            case 0:
              throw new Error("METHOD_NOT_SUPPORTED: signTypedData " + address + " " + typedData);

            case 1:
            case "end":
              return _context4.stop();
          }
        }
      }, _callee4);
    }));

    function signTypedDataAsync(_x4, _x5) {
      return _signTypedDataAsync.apply(this, arguments);
    }

    return signTypedDataAsync;
  }();

  return TrezorSubprovider;
}(BaseWalletSubprovider);

var TrezorConnector = /*#__PURE__*/function (_AbstractConnector) {
  _inheritsLoose(TrezorConnector, _AbstractConnector);

  function TrezorConnector(_ref) {
    var _this;

    var chainId = _ref.chainId,
        url = _ref.url,
        pollingInterval = _ref.pollingInterval,
        requestTimeoutMs = _ref.requestTimeoutMs,
        _ref$config = _ref.config,
        config = _ref$config === void 0 ? {} : _ref$config,
        manifestEmail = _ref.manifestEmail,
        manifestAppUrl = _ref.manifestAppUrl;
    _this = _AbstractConnector.call(this, {
      supportedChainIds: [chainId]
    }) || this;
    _this.chainId = chainId;
    _this.url = url;
    _this.pollingInterval = pollingInterval;
    _this.requestTimeoutMs = requestTimeoutMs;
    _this.config = config;
    _this.manifestEmail = manifestEmail;
    _this.manifestAppUrl = manifestAppUrl;
    return _this;
  }

  var _proto = TrezorConnector.prototype;

  _proto.activate = /*#__PURE__*/function () {
    var _activate = /*#__PURE__*/_asyncToGenerator( /*#__PURE__*/runtime_1.mark(function _callee() {
      var TrezorConnect, engine, trezorSubprovider;
      return runtime_1.wrap(function _callee$(_context) {
        while (1) {
          switch (_context.prev = _context.next) {
            case 0:
              if (this.provider) {
                _context.next = 11;
                break;
              }

              _context.next = 3;
              return import('trezor-connect').then(function (m) {
                var _m$default;

                return (_m$default = m == null ? void 0 : m["default"]) != null ? _m$default : m;
              });

            case 3:
              TrezorConnect = _context.sent;
              TrezorConnect.manifest({
                email: this.manifestEmail,
                appUrl: this.manifestAppUrl
              });
              engine = new Web3ProviderEngine({
                pollingInterval: this.pollingInterval
              });
<<<<<<< HEAD
              trezorSubprovider = new TrezorSubprovider(_extends({
                trezorConnectClientApi: TrezorConnect
              }, this.config));
              engine.addProvider(trezorSubprovider);
=======
              engine.addProvider(new TrezorSubprovider({
                accountFetchingConfigs: {
                  numAddressesToReturn: 20,
                  shouldAskForOnDeviceConfirmation: true
                },
                trezorConnectClientApi: TrezorConnect,
                networkId: this.config.networkId
              }));
>>>>>>> ced6fcbe
              engine.addProvider(new CacheSubprovider());
              engine.addProvider(new RPCSubprovider(this.url, this.requestTimeoutMs));
              this.provider = engine;

            case 11:
              this.provider.start();
              return _context.abrupt("return", {
                provider: this.provider,
                chainId: this.chainId
              });

            case 13:
            case "end":
              return _context.stop();
          }
        }
      }, _callee, this);
    }));

    function activate() {
      return _activate.apply(this, arguments);
    }

    return activate;
  }();

  _proto.getProvider = /*#__PURE__*/function () {
    var _getProvider = /*#__PURE__*/_asyncToGenerator( /*#__PURE__*/runtime_1.mark(function _callee2() {
      return runtime_1.wrap(function _callee2$(_context2) {
        while (1) {
          switch (_context2.prev = _context2.next) {
            case 0:
              return _context2.abrupt("return", this.provider);

            case 1:
            case "end":
              return _context2.stop();
          }
        }
      }, _callee2, this);
    }));

    function getProvider() {
      return _getProvider.apply(this, arguments);
    }

    return getProvider;
  }();

  _proto.getChainId = /*#__PURE__*/function () {
    var _getChainId = /*#__PURE__*/_asyncToGenerator( /*#__PURE__*/runtime_1.mark(function _callee3() {
      return runtime_1.wrap(function _callee3$(_context3) {
        while (1) {
          switch (_context3.prev = _context3.next) {
            case 0:
              return _context3.abrupt("return", this.chainId);

            case 1:
            case "end":
              return _context3.stop();
          }
        }
      }, _callee3, this);
    }));

    function getChainId() {
      return _getChainId.apply(this, arguments);
    }

    return getChainId;
  }();

  _proto.getAccount = /*#__PURE__*/function () {
    var _getAccount = /*#__PURE__*/_asyncToGenerator( /*#__PURE__*/runtime_1.mark(function _callee4() {
      return runtime_1.wrap(function _callee4$(_context4) {
        while (1) {
          switch (_context4.prev = _context4.next) {
            case 0:
              return _context4.abrupt("return", this.provider._providers[0].getAccountsAsync(1).then(function (accounts) {
                return accounts[0];
              }));

            case 1:
            case "end":
              return _context4.stop();
          }
        }
      }, _callee4, this);
    }));

    function getAccount() {
      return _getAccount.apply(this, arguments);
    }

    return getAccount;
  }();

  _proto.deactivate = function deactivate() {
    this.provider.stop();
  };

  return TrezorConnector;
}(AbstractConnector);

export { TrezorConnector };
//# sourceMappingURL=trezor-connector.esm.js.map<|MERGE_RESOLUTION|>--- conflicted
+++ resolved
@@ -39,6 +39,24 @@
       _next(undefined);
     });
   };
+}
+
+function _extends() {
+  _extends = Object.assign || function (target) {
+    for (var i = 1; i < arguments.length; i++) {
+      var source = arguments[i];
+
+      for (var key in source) {
+        if (Object.prototype.hasOwnProperty.call(source, key)) {
+          target[key] = source[key];
+        }
+      }
+    }
+
+    return target;
+  };
+
+  return _extends.apply(this, arguments);
 }
 
 function _inheritsLoose(subClass, superClass) {
@@ -149,9 +167,9 @@
   // This is a polyfill for %IteratorPrototype% for environments that
   // don't natively support it.
   var IteratorPrototype = {};
-  IteratorPrototype[iteratorSymbol] = function () {
+  define(IteratorPrototype, iteratorSymbol, function () {
     return this;
-  };
+  });
 
   var getProto = Object.getPrototypeOf;
   var NativeIteratorPrototype = getProto && getProto(getProto(values([])));
@@ -165,8 +183,9 @@
 
   var Gp = GeneratorFunctionPrototype.prototype =
     Generator.prototype = Object.create(IteratorPrototype);
-  GeneratorFunction.prototype = Gp.constructor = GeneratorFunctionPrototype;
-  GeneratorFunctionPrototype.constructor = GeneratorFunction;
+  GeneratorFunction.prototype = GeneratorFunctionPrototype;
+  define(Gp, "constructor", GeneratorFunctionPrototype);
+  define(GeneratorFunctionPrototype, "constructor", GeneratorFunction);
   GeneratorFunction.displayName = define(
     GeneratorFunctionPrototype,
     toStringTagSymbol,
@@ -280,9 +299,9 @@
   }
 
   defineIteratorMethods(AsyncIterator.prototype);
-  AsyncIterator.prototype[asyncIteratorSymbol] = function () {
+  define(AsyncIterator.prototype, asyncIteratorSymbol, function () {
     return this;
-  };
+  });
   exports.AsyncIterator = AsyncIterator;
 
   // Note that simple async functions are implemented on top of
@@ -475,13 +494,13 @@
   // iterator prototype chain incorrectly implement this, causing the Generator
   // object to not be returned from this call. This ensures that doesn't happen.
   // See https://github.com/facebook/regenerator/issues/274 for more details.
-  Gp[iteratorSymbol] = function() {
+  define(Gp, iteratorSymbol, function() {
     return this;
-  };
-
-  Gp.toString = function() {
+  });
+
+  define(Gp, "toString", function() {
     return "[object Generator]";
-  };
+  });
 
   function pushTryEntry(locs) {
     var entry = { tryLoc: locs[0] };
@@ -800,14 +819,19 @@
 } catch (accidentalStrictMode) {
   // This module should not be running in strict mode, so the above
   // assignment should always work unless something is misconfigured. Just
-  // in case runtime.js accidentally runs in strict mode, we can escape
+  // in case runtime.js accidentally runs in strict mode, in modern engines
+  // we can explicitly access globalThis. In older engines we can escape
   // strict mode using a global Function call. This could conceivably fail
   // if a Content Security Policy forbids using Function, but in that case
   // the proper solution is to fix the accidental strict mode problem. If
   // you've misconfigured your bundler to force strict mode and applied a
   // CSP to forbid Function, and you're not willing to fix either of those
   // problems, please detail your unique predicament in a GitHub issue.
-  Function("r", "regeneratorRuntime = r")(runtime);
+  if (typeof globalThis === "object") {
+    globalThis.regeneratorRuntime = runtime;
+  } else {
+    Function("r", "regeneratorRuntime = r")(runtime);
+  }
 }
 });
 
@@ -815,11 +839,11 @@
 var TrezorSubprovider = /*#__PURE__*/function (_BaseWalletSubprovide) {
   _inheritsLoose(TrezorSubprovider, _BaseWalletSubprovide);
 
-  /**
-   * Instantiates a TrezorSubprovider. Defaults to private key path set to `44'/60'/0'/0/`.
-   * Must be initialized with trezor-connect API module https://github.com/trezor/connect.
-   * @param TrezorSubprovider config object containing trezor-connect API
-   * @return TrezorSubprovider instance
+  /**
+   * Instantiates a TrezorSubprovider. Defaults to private key path set to `44'/60'/0'/0/`.
+   * Must be initialized with trezor-connect API module https://github.com/trezor/connect.
+   * @param TrezorSubprovider config object containing trezor-connect API
+   * @return TrezorSubprovider instance
    */
   function TrezorSubprovider(config) {
     var _this;
@@ -831,11 +855,11 @@
     _this._networkId = config.networkId;
     return _this;
   }
-  /**
-   * Retrieve a users Trezor account. This method is automatically called
-   * when issuing a `eth_accounts` JSON RPC request via your providerEngine
-   * instance.
-   * @return An array of accounts
+  /**
+   * Retrieve a users Trezor account. This method is automatically called
+   * when issuing a `eth_accounts` JSON RPC request via your providerEngine
+   * instance.
+   * @return An array of accounts
    */
 
 
@@ -883,13 +907,13 @@
 
     return getAccountsAsync;
   }()
-  /**
-   * Signs a transaction on the Trezor with the account specificed by the `from` field in txParams.
-   * If you've added the TrezorSubprovider to your app's provider, you can simply send an `eth_sendTransaction`
-   * JSON RPC request, and this method will be called auto-magically. If you are not using this via a ProviderEngine
-   * instance, you can call it directly.
-   * @param txParams Parameters of the transaction to sign
-   * @return Signed transaction hex string
+  /**
+   * Signs a transaction on the Trezor with the account specificed by the `from` field in txParams.
+   * If you've added the TrezorSubprovider to your app's provider, you can simply send an `eth_sendTransaction`
+   * JSON RPC request, and this method will be called auto-magically. If you are not using this via a ProviderEngine
+   * instance, you can call it directly.
+   * @param txParams Parameters of the transaction to sign
+   * @return Signed transaction hex string
    */
   ;
 
@@ -951,15 +975,15 @@
 
     return signTransactionAsync;
   }()
-  /**
-  * Sign a personal Ethereum signed message. The signing account will be the account
-  * associated with the provided address. If you've added the TrezorSubprovider to
-  * your app's provider, you can simply send an `eth_sign` or `personal_sign` JSON RPC
-  * request, and this method will be called auto-magically.
-  * If you are not using this via a ProviderEngine instance, you can call it directly.
-  * @param data Hex string message to sign
-  * @param address Address of the account to sign with
-  * @return Signature hex string (order: rsv)
+  /**
+  * Sign a personal Ethereum signed message. The signing account will be the account
+  * associated with the provided address. If you've added the TrezorSubprovider to
+  * your app's provider, you can simply send an `eth_sign` or `personal_sign` JSON RPC
+  * request, and this method will be called auto-magically.
+  * If you are not using this via a ProviderEngine instance, you can call it directly.
+  * @param data Hex string message to sign
+  * @param address Address of the account to sign with
+  * @return Signature hex string (order: rsv)
   */
   ;
 
@@ -1016,11 +1040,11 @@
 
     return signPersonalMessageAsync;
   }()
-  /**
-   * TODO:: eth_signTypedData is currently not supported on Trezor devices.
-   * @param address Address of the account to sign with
-   * @param data the typed data object
-   * @return Signature hex string (order: rsv)
+  /**
+   * TODO:: eth_signTypedData is currently not supported on Trezor devices.
+   * @param address Address of the account to sign with
+   * @param data the typed data object
+   * @return Signature hex string (order: rsv)
    */
   // tslint:disable-next-line:prefer-function-over-method
   ;
@@ -1110,21 +1134,10 @@
               engine = new Web3ProviderEngine({
                 pollingInterval: this.pollingInterval
               });
-<<<<<<< HEAD
               trezorSubprovider = new TrezorSubprovider(_extends({
                 trezorConnectClientApi: TrezorConnect
               }, this.config));
               engine.addProvider(trezorSubprovider);
-=======
-              engine.addProvider(new TrezorSubprovider({
-                accountFetchingConfigs: {
-                  numAddressesToReturn: 20,
-                  shouldAskForOnDeviceConfirmation: true
-                },
-                trezorConnectClientApi: TrezorConnect,
-                networkId: this.config.networkId
-              }));
->>>>>>> ced6fcbe
               engine.addProvider(new CacheSubprovider());
               engine.addProvider(new RPCSubprovider(this.url, this.requestTimeoutMs));
               this.provider = engine;
